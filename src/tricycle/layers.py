from abc import abstractmethod
from string import ascii_letters
from typing import Sequence

import numpy as np

from tricycle.binary import bmul
from tricycle.einsum import Einsum
from tricycle.functions import softmax
from tricycle.initialisers import init_xavier
from tricycle.optimisers import Optimiser
from tricycle.tensor import Tensor, to_tensor


class Layer:
    @abstractmethod
    def forward(self, x: Tensor):
        raise NotImplementedError

    def __call__(self, x: Tensor):
        return self.forward(x)

    @abstractmethod
    def update(self, optimiser: Optimiser):
        raise NotImplementedError

    @abstractmethod
    def zero_grad(self):
        raise NotImplementedError


class Dense(Layer):
    weights: Tensor
    from_size: int
    to_size: int

    def __init__(self, from_size: int, to_size: int, initialiser=init_xavier):
        self.weights = initialiser((from_size, to_size), name="weights")
        self.from_size = from_size
        self.to_size = to_size

    def _build_missing_indices(self, x: Tensor, initial_subscript: str) -> str:
        """
        In some circumstances, using ellipses with vectorised tensors
        can be defined in the forward direction but not in reverse.

        To fix this, we're building a string of indices that can be used
        in place of an ellipsis. This is a bit of an ugly hack, but it
        works for now.

        TODO: fix this properly
        """
        n_untouched_indices = (
            len(x.shape) - 2 if x.is_vector else len(x.shape) - 1
        )
        untouched_indices = ""
        i = 0
        while len(untouched_indices) < n_untouched_indices:
            next_idx = ascii_letters[i]
            if (
                next_idx not in untouched_indices
                and next_idx != "z"
                and next_idx not in initial_subscript
            ):
                untouched_indices += next_idx
            i += 1
        return untouched_indices

    def forward(self, x: Tensor):
        initial_subscript = "a,aB->B"
        idx = self._build_missing_indices(x, initial_subscript)
        return Einsum(f"{idx}a,aB->{idx}B")(x, self.weights)

    def update(self, optimiser: Optimiser):
        self.weights = optimiser(self.weights)

    def zero_grad(self):
        self.weights.grad = None


class MultiHeadSelfAttention(Layer):
    """
    Multi-head self-attention
    """

    embedding_dim: int
    n_heads: int
    dropout: float
    context_window: int

    def __init__(
        self,
        embedding_dim: int,
        n_heads: int,
        context_window: int,
        dropout: float,
        initialiser=init_xavier,
    ):
        # set the constants
        self.embedding_dim = embedding_dim
        self.n_heads = n_heads
        self.dropout = dropout
        self.context_window = context_window

        # Project the embedding into 3 embeddings. One for each of key, query
        # and value
        self.in_projection = Dense(
            from_size=self.embedding_dim,
            to_size=self.embedding_dim * 3,
            initialiser=initialiser,
        )

        # Pass the final embedding through a linear layer
        self.out_projection = Dense(
            from_size=self.embedding_dim,
            to_size=self.embedding_dim,
            initialiser=initialiser,
        )

        # build a mask to make attention causal
        self.mask = build_mask(self.context_window)

    def _attention(self, key: Tensor, query: Tensor, value: Tensor):
        # reshape into n_heads x embedding_dim
        head_size = self.embedding_dim // self.n_heads
        n_tokens = key.shape[1] if key.is_vector else key.shape[0]
        head_shape = (
            n_tokens,  # number of tokens
            self.n_heads,  # number of heads
            head_size,  # embedding per head
        )
        out_shape = (n_tokens, self.embedding_dim)

        # reshape and reorder the heads
        key = key.reshape(head_shape).e("TNH -> NTH")
        query = query.reshape(head_shape).e("TNH -> NTH")
        value = value.reshape(head_shape).e("TNH -> NTH")

        # attend
        attention = Einsum("NIh, NJh -> NIJ")(query, key) / np.sqrt(head_size)

        # mask and softmax
        attention = masked_fill(attention, (n_tokens, n_tokens), self.mask)
        attention = softmax(attention)

        # smush the heads back together
        out_shape = (n_tokens, self.embedding_dim)
        return Einsum("NIj, NjH -> INH")(attention, value).reshape(out_shape)

    def forward(self, x: Tensor):
        # use the projection layer to expand the inoput embedding
        x = self.in_projection(x)

        # split the embedding into key, query and value
        query, key, value = x.split(3, axis=1)  # tricycle

        attention = self._attention(key, query, value)

        # project back
        return self.out_projection(attention)

    def update(self, optimiser: Optimiser):
        self.weights = optimiser(self.weights)

    def zero_grad(self):
        self.weights.grad = None


<<<<<<< HEAD
class MLPBlock(Layer):
    def __init__(
        self, embedding_dim: int, dropout: float, expansion_ratio: float = 4
    ):
        self.linear1 = Dense(
            from_size=embedding_dim,
            to_size=int(expansion_ratio * embedding_dim),
            initialiser=init_xavier,
        )
        self.linear2 = Dense(
            from_size=int(expansion_ratio * embedding_dim),
            to_size=embedding_dim,
            initialiser=init_xavier,
        )
        self.dropout = dropout
=======
class Dropout(Layer):
    def __init__(self, probability: float):
        self.probability = probability

    def forward(self, x: Tensor):
        random_mask = np.random.binomial(
            n=1, p=1 - self.probability, size=x.shape
        )
        random_mask = to_tensor(
            random_mask, requires_grad=False, is_vector=x.is_vector
        )
        return bmul(x, random_mask)

    def update(self, optimiser: Optimiser):
        pass

    def zero_grad(self):
        pass
>>>>>>> 0b7f63a5


class Sequential(Layer):
    layers: Sequence[Layer]

    def __init__(self, *layers: Layer):
        self.layers = layers

    def __getitem__(self, idx):
        return self.layers[idx]

    def forward(self, x: Tensor):
        for layer in self.layers:
            x = layer(x)
        return x

    def update(self, optimiser: Optimiser):
        for layer in self.layers:
            layer.update(optimiser)

    def zero_grad(self):
        for layer in self.layers:
            layer.zero_grad()


def build_mask(context_window: int):
    """
    Build an attention mask to stop the model from being able to see
    future tokens
    """
    NEGATIVE_INFINITY = -np.inf
    mask = np.ones((context_window, context_window))
    idx = np.tril(mask.astype(bool))
    mask[~idx] = NEGATIVE_INFINITY
    mask[idx] = 0
    return to_tensor(mask, requires_grad=False, name="mask")


def masked_fill(x: Tensor, mask_shape: tuple[int, int], full_mask: Tensor):
    """
    Apply an attention_mask to a tensor
    """
    repeats = x.shape[1] if x.is_vector else x.shape[0]
    mask = np.stack([full_mask[: mask_shape[0], : mask_shape[1]]] * repeats)
    mask = to_tensor(mask, requires_grad=False, name="mask")
    return x + mask<|MERGE_RESOLUTION|>--- conflicted
+++ resolved
@@ -166,7 +166,6 @@
         self.weights.grad = None
 
 
-<<<<<<< HEAD
 class MLPBlock(Layer):
     def __init__(
         self, embedding_dim: int, dropout: float, expansion_ratio: float = 4
@@ -182,7 +181,8 @@
             initialiser=init_xavier,
         )
         self.dropout = dropout
-=======
+
+
 class Dropout(Layer):
     def __init__(self, probability: float):
         self.probability = probability
@@ -201,7 +201,6 @@
 
     def zero_grad(self):
         pass
->>>>>>> 0b7f63a5
 
 
 class Sequential(Layer):
