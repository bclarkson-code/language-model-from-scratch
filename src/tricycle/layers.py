--- conflicted
+++ resolved
@@ -140,7 +140,6 @@
         self.probability = probability
 
     def forward(self, tensor: Tensor):
-<<<<<<< HEAD
         if self.probability == 0:
             return tensor
         shape = tensor.shape[1:] if tensor.is_vector else tensor.shape
@@ -148,14 +147,6 @@
             n=1, p=1 - self.probability, size=shape
         ).astype(bool)
         random_mask = to_tensor(random_mask, requires_grad=False)
-=======
-        random_mask = tensor.xp.random.binomial(
-            n=1, p=1 - self.probability, size=tensor.shape
-        )
-        random_mask = to_tensor(
-            random_mask, requires_grad=False, is_vector=tensor.is_vector
-        )
->>>>>>> fc5ec509
         return bmul(tensor, random_mask)
 
 
@@ -375,7 +366,6 @@
     encoding and a matrix multiplication)
     """
 
-<<<<<<< HEAD
     def __init__(
         self,
         from_size: int,
@@ -386,10 +376,6 @@
         self.weights = initialiser(
             (from_size, to_size), name=name or "weights"
         )
-=======
-    def __init__(self, from_size: int, to_size: int, initialiser=init_xavier):
-        self.weights = initialiser((from_size, to_size))
->>>>>>> fc5ec509
         self.vocab_size = from_size
 
     def forward(self, tensor: Tensor):
