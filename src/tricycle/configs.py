--- conflicted
+++ resolved
@@ -156,29 +156,20 @@
     residual_dropout_prob = 0.2
     linear_dropout_prob = 0.2
 
-<<<<<<< HEAD
-    max_learning_rate = 1e-3
-    weight_decay = 0  # 1e-1
-=======
     max_learning_rate = 1e-2
     min_learning_rate = 1e-4
     warmup_steps = 100
     weight_decay = 1e-1
     momentum = 0
->>>>>>> ebccb095
     beta1 = 0.9
     beta2 = 0.99
 
     steps = 5000
-<<<<<<< HEAD
-    batch_size = 32
-=======
     eval_interval = 250
     eval_steps = 128
     batch_size = 128
     gradient_accumulation_steps = 1
     sample_size = 512
->>>>>>> ebccb095
 
     device_idx = 1
 
