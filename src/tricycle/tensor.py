--- conflicted
+++ resolved
@@ -1,10 +1,6 @@
 import logging
 import uuid
-<<<<<<< HEAD
-from typing import Callable, Dict, List, Optional, Sequence, Tuple
-=======
 from typing import TYPE_CHECKING, Callable, Dict, List, Optional, Tuple
->>>>>>> fcaadb3f
 
 import numpy as np
 
