--- conflicted
+++ resolved
@@ -8,13 +8,8 @@
 import numpy as np
 from matplotlib import pyplot as plt
 
-<<<<<<< HEAD
-from tricycle import GPU_ENABLED
-from tricycle.configs import SmolGPTConfig
-=======
 from tricycle import CUPY_ENABLED, TRICYCLE_CONTEXT
 from tricycle.configs import GPTConfig, SmolGPTConfig
->>>>>>> c93683f0
 from tricycle.exceptions import GPUDisabledException
 
 if TYPE_CHECKING:
