"""
Training script for SmolGPT a very small coding assistant.

The training script is pretty generic. You can tune the parameters in by
modifying the config.

Currently, we train the model on codeparrot, a supposedly cleaned and
deduped dataset of python files from github
"""

import os
import pickle
import uuid
from pathlib import Path

from tricycle import CUPY_ENABLED
from tricycle.ops import Op
from tricycle.tensor import Tensor
from tricycle.utils import optimal_n_tokens

if CUPY_ENABLED:
    import cupy as xp
else:
    import numpy as xp

import mlflow
from tqdm import tqdm

from inference import get_sample
from tricycle.configs import SmolGPTConfig
from tricycle.dataset import CausalLMDataset
from tricycle.loss import CrossEntropy
from tricycle.models import GPT
from tricycle.optimisers import AdamW
from tricycle.scheduler import CosineSchedule
from tricycle_datasets.fineweb import FineWeb

# fix the seed for reproducibility
xp.random.seed(0)
config = SmolGPTConfig()


def load_datasets(n_tokens: int, config: SmolGPTConfig):
    """
    Load tokens, batch and shuffle them.
    """

    # if you are loading this for the first time, this can take a while.
    # it will create some big cache files in ~/.cache/huggingface that you might
    # want to clean up once you are done with the dataset
    print("Loading dataset")
    train_dataset = FineWeb(config.vocab_size, split="train")

<<<<<<< HEAD
    # we cant fit more than 3B indices in memory
    train_dataset.tokens = train_dataset.tokens[: int(3e9)]
=======
    # we cant fit more than 7B indices in memory
    train_dataset.tokens = train_dataset.tokens[: int(1e6)]
>>>>>>> a8df899d
    valid_dataset = FineWeb(config.vocab_size, split="valid")

    print("Loading dataloaders")
    train_dataloader = (
        CausalLMDataset(
            tokens=train_dataset.tokens,
            vocab_size=train_dataset.vocab_size,
            batch_size=config.batch_size,
            context_window=config.context_window,
        )
        .batch()
        .shuffle()  # only shuffle train dataset.
        .to_tensor()
    )
    valid_dataloader = (
        CausalLMDataset(
            tokens=valid_dataset.tokens,
            vocab_size=valid_dataset.vocab_size,
            batch_size=config.batch_size,
            context_window=config.context_window,
        )
        .batch()
        .to_tensor()
    )
    return (
        train_dataset,
        valid_dataset,
        train_dataloader,
        valid_dataloader,
    )


def estimate_loss(
    model: GPT,
    valid_dataloader: CausalLMDataset,
    config: SmolGPTConfig,
    loss_fn: Op,
) -> float:
    batch_loss = 0
    for valid_step, (inputs, outputs) in tqdm(
        enumerate(valid_dataloader), total=config.eval_steps, desc="Validation"
    ):
        if valid_step == config.eval_steps:
            break

        assert isinstance(inputs, Tensor)
        assert isinstance(outputs, Tensor)
        if CUPY_ENABLED:
            inputs = inputs.to_gpu(config.device_idx)
            outputs = outputs.to_gpu(config.device_idx)

        # forward pass
        logits = model(inputs)
        loss = loss_fn(outputs, logits)
        batch_loss += loss.array / config.eval_steps

    return batch_loss


<<<<<<< HEAD
def validate(
    model: GPT,
    valid_dataset: CausalLMDataset,
    config: SmolGPTConfig,
    loss_fn: Op,
    best_loss: float,
):
    # generate some text
    predicted = get_sample(
        model=model,
        tokeniser=valid_dataset.tokeniser,
        sample_tokens=valid_dataset.tokens[: config.context_window],
    )
    mlflow.log_text(predicted, f"generated/{step}.txt")

    # esimate validation loss
    valid_loss = estimate_loss(
        model=model,
        valid_dataloader=valid_dataloader,
        config=config,
        loss_fn=loss_fn,
    )
    mlflow.log_metric("valid_loss", valid_loss, step=step)

    # checkpoint if new model better than old
    if valid_loss < best_loss:
        Path("models").mkdir(exist_ok=True)
        with open(f"models/model_{unique_id}.pkl", "wb") as f:
            pickle.dump(model, f)
        best_loss = valid_loss
    return best_loss


=======
>>>>>>> a8df899d
model = GPT(config)
model.display()

# Use corrected Chinchilla scaling to estimate the compute-optimal number of
# tokens and steps we should train for
n_tokens, n_steps = optimal_n_tokens(model, config)

<<<<<<< HEAD
loss_fn = CrossEntropy()
scheduler = CosineSchedule(
    max_learning_rate=config.max_learning_rate,
    min_learning_rate=config.min_learning_rate,
    warmup_steps=config.warmup_steps,
    total_steps=n_steps,
)
=======
>>>>>>> a8df899d
loss_fn = CrossEntropy()
scheduler = CosineSchedule(
    max_learning_rate=config.max_learning_rate,
    min_learning_rate=config.min_learning_rate,
    warmup_steps=config.warmup_steps,
    total_steps=n_steps,
)
optimiser = AdamW(
    learning_rate=scheduler(0),
    weight_decay=config.weight_decay,
    betas=(config.beta1, config.beta2),
)

train_dataset, valid_dataset, train_dataloader, valid_dataloader = (
    load_datasets(n_tokens, config)
)

if CUPY_ENABLED:
    model.to_gpu(config.device_idx)


mlflow.set_tracking_uri(config.mlflow_tracking_uri)
mlflow.set_experiment("SmolGPT:fineweb:debug")
os.environ["MLFLOW_ENABLE_SYSTEM_METRICS_LOGGING"] = "true"
with mlflow.start_run() as run:
    unique_id = uuid.uuid4()

    best_loss = xp.inf

    losses = xp.zeros(n_steps)
    for step in tqdm(range(n_steps), position=0):
        mlflow.log_params(config.dict())

        optimiser.timestep()
        batch_loss = 0

        # perform several forward and backward passes before doing a gradient
        # update to increase the effective batch size
        for _ in range(config.gradient_accumulation_steps):
            inputs, outputs = next(train_dataloader)
            assert isinstance(inputs, Tensor)
            assert isinstance(outputs, Tensor)
            if CUPY_ENABLED:
                inputs = inputs.to_gpu(config.device_idx)
                outputs = outputs.to_gpu(config.device_idx)

            # forward and backward pass
            logits = model(inputs)
            loss = loss_fn(outputs, logits)
            batch_loss += loss.array / config.gradient_accumulation_steps
            loss.backward()

        # Use the optimiser to update weights
        model.update(optimiser)

        mlflow.log_metric("loss", batch_loss, step=step)
        mlflow.log_metric("lr", float(optimiser.learning_rate), step=step)

        # step the learning rate
<<<<<<< HEAD
        optimiser.learning_rate = scheduler(step)
=======
        optimiser.learning_rate = cosine_schedule(
            step,
            max_learning_rate=config.max_learning_rate,
            min_learning_rate=config.min_learning_rate,
            warmup_steps=config.warmup_steps,
            total_steps=n_steps,
        )
        losses[step] = batch_loss
>>>>>>> a8df899d

        if step % config.eval_interval == 0:
            best_loss = validate(
                model=model,
                valid_dataset=valid_dataset,
                config=config,
                loss_fn=loss_fn,
                best_loss=best_loss,
            )
validate(
    model=model,
    valid_dataset=valid_dataset,
    config=config,
    loss_fn=loss_fn,
    best_loss=best_loss,
)<|MERGE_RESOLUTION|>--- conflicted
+++ resolved
@@ -51,13 +51,8 @@
     print("Loading dataset")
     train_dataset = FineWeb(config.vocab_size, split="train")
 
-<<<<<<< HEAD
     # we cant fit more than 3B indices in memory
     train_dataset.tokens = train_dataset.tokens[: int(3e9)]
-=======
-    # we cant fit more than 7B indices in memory
-    train_dataset.tokens = train_dataset.tokens[: int(1e6)]
->>>>>>> a8df899d
     valid_dataset = FineWeb(config.vocab_size, split="valid")
 
     print("Loading dataloaders")
@@ -117,7 +112,6 @@
     return batch_loss
 
 
-<<<<<<< HEAD
 def validate(
     model: GPT,
     valid_dataset: CausalLMDataset,
@@ -151,8 +145,6 @@
     return best_loss
 
 
-=======
->>>>>>> a8df899d
 model = GPT(config)
 model.display()
 
@@ -160,7 +152,6 @@
 # tokens and steps we should train for
 n_tokens, n_steps = optimal_n_tokens(model, config)
 
-<<<<<<< HEAD
 loss_fn = CrossEntropy()
 scheduler = CosineSchedule(
     max_learning_rate=config.max_learning_rate,
@@ -168,8 +159,6 @@
     warmup_steps=config.warmup_steps,
     total_steps=n_steps,
 )
-=======
->>>>>>> a8df899d
 loss_fn = CrossEntropy()
 scheduler = CosineSchedule(
     max_learning_rate=config.max_learning_rate,
@@ -229,18 +218,7 @@
         mlflow.log_metric("lr", float(optimiser.learning_rate), step=step)
 
         # step the learning rate
-<<<<<<< HEAD
         optimiser.learning_rate = scheduler(step)
-=======
-        optimiser.learning_rate = cosine_schedule(
-            step,
-            max_learning_rate=config.max_learning_rate,
-            min_learning_rate=config.min_learning_rate,
-            warmup_steps=config.warmup_steps,
-            total_steps=n_steps,
-        )
-        losses[step] = batch_loss
->>>>>>> a8df899d
 
         if step % config.eval_interval == 0:
             best_loss = validate(
