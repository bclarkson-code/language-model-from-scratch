--- conflicted
+++ resolved
@@ -17,14 +17,9 @@
 .ipynb_checkpoints
 *.ipynb
 output.bin
-<<<<<<< HEAD
-.hypothesis
-models
-=======
 
 # experiment results
 *.csv
 resuls/*
 .hypothesis
->>>>>>> 96b9998e
 results