--- conflicted
+++ resolved
@@ -11,10 +11,9 @@
 
 Using [CuPY](https://cupy.dev/), all Tricycle code can run on a either GPU or a CPU.
 
-<<<<<<< HEAD
-=======
+
 ## Table of Contents
->>>>>>> d8e09706
+
 - [Installation](#installation)
     - [CPU Installation](#cpu-installation)
 - [Training a GPT on shakespeare](#training-a-gpt-on-shakespeare)
@@ -225,11 +224,9 @@
 Thanks to the [chain rule](https://en.wikipedia.org/wiki/Chain_rule), if we apply each `back_fn` that we pass through on our way through the tree, when we get to an input, we will have calculated the derivative of the output wrt the input.
 Despite implementing it myself, I still feel like this couldn't possibly work, and yet it does!
 
-<<<<<<< HEAD
+
 The entirety of the algorithm can be found in [`tensor.py`](https://github.com/bclarkson-code/Tricycle/blob/main/src/tricycle/tensor.py#L145).
-=======
-The entirety of the algorithm can be found in [`tensor.py`](https://github.com/bclarkson-code/Tricycle/blob/update-readme/src/tricycle/tensor.py#L145).
->>>>>>> d8e09706
+
 It ends up being a topological sort to figure out which order to traverse the tree and then a simple traversal, applying the `back_fns` along the way.
 
 If you want a more detailed explanation, I've talked about it on [my blog](https://bclarkson-code.com/posts/llm-from-scratch-scalar-autograd/post.html).
@@ -341,11 +338,9 @@
 ```
 
 Next, neural networks need a nonlinearity (otherwise they reduce to expensive linear regressions).
-<<<<<<< HEAD
+
 Tricycle has a few [nonlinearities](https://github.com/bclarkson-code/Tricycle/blob/main/src/tricycle/activation.py) (also called activation functions). Here we can choose the simplest: `ReLU`.
-=======
-Tricycle has a few [nonlinearities](https://github.com/bclarkson-code/Tricycle/blob/update-readme/src/tricycle/activation.py) (also called activation functions). Here we can choose the simplest: `ReLU`.
->>>>>>> d8e09706
+
 
 ```python
 from tricycle.activation import ReLU
