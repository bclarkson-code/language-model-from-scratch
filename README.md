# Tricycle
<p align="center">
    <img width="223" alt="tricycle_logo" src="https://github.com/bclarkson-code/Tricycle/assets/57139598/62405944-b27b-49bc-93c3-17ba93fc8ad7">
</p>

Tricycle is a fast, minimal, fully functional deep learning library written from scratch using only python and numpy.

The file `train_smol_gpy.py` trains a 49M parameter, GPT-2 style language model that can produce passable python code in ~2 days on a single RTX 3090.

The entire library, from the automatic differentiation engine to a GPT, is written in ~4500 lines of python + numpy code.

Using [CuPY](https://cupy.dev/), all Tricycle code can run on a GPU and is only about ~TODO: insert comparision to pytorch here.~ % [slower than pytorch](#comparison-with-pytorch). Tricycle is still under active development so this is subject to change.

## Installation
Tricycle uses [conda](https://docs.conda.io/en/latest/) to manage dependencies. While we do support CPU-only computation, optimisation efforts have been focussed on GPU computation so it is pretty slow. If you do have a CUDA capable GPU I would strongly recommend installing the gpu version of Tricycle.

If you have a CUDA capable GPU, you can install Tricycle as follows.
```bash
conda env create -f environment.yml -n tricycle
conda activate tricycle
```

<details>
    <summary>CPU and test installation</summary>
If you want to install test dependencies you can do the following.

```bash
conda env create -f environment.test.yml -n tricycle
conda activate tricycle
```

### CPU Installation
If you want to install Tricycle for CPU, you can do the following.
```bash
conda env create -f environment.cpu.yml -n tricycle
conda activate tricycle
```

If you want to install test dependencies on CPU you can do the following.
```bash
conda env create -f environment.cpu.test.yml -n tricycle
conda activate tricycle
```
</details>


## Training a GPT on shakespeare
The following toy script will train a small GPT to generate convincing shakespeare.
On my RTX 3090, this takes ~30 mins. For a more realistic training script with metric tracking, gradient accumulation, a validation dataset etc, take a look at `train_smol_gpt.py`

```python
import pickle

from tqdm import tqdm

from tricycle.configs import ShakespeareConfig
from tricycle.dataset import CausalLMDataset
from tricycle.loss import CrossEntropy
from tricycle.models import GPT
from tricycle.optimisers import AdamW
from tricycle_datasets.shakespeare import Shakespeare

config = ShakespeareConfig()
model = GPT(config)

tokens = Shakespeare(vocab_size=config.vocab_size)
dataset = (
    CausalLMDataset(
        tokens=tokens,
        vocab_size=config.vocab_size,
        batch_size=config.batch_size,
        context_window=config.context_window,
    )
    .batch()
    .shuffle()
    .to_tensor()
)
loss_fn = CrossEntropy()
optimiser = AdamW(
    learning_rate=config.max_learning_rate,
    weight_decay=config.weight_decay,
    betas=(config.beta1, config.beta2),
)

model.to_gpu()
loading_bar = tqdm(range(config.steps))
for step in loading_bar:
    optimiser.step()
    inputs, outputs = next(dataset)
    inputs = inputs.to_gpu()
    outputs = outputs.to_gpu()

    logits = model(inputs)
    loss = loss_fn(outputs, logits)
    loss.backward()

    loading_bar.set_description(f"loss: {loss:.3f}")
    model.update(optimiser)

# save results
with open("model.pkl", "wb") as f:
    pickle.dump(model, f)
```
Once trained, you can generate infinite shakespeare plays as follows:

```bash
python inference.py model.pkl
```

## How it works
Tricycle code centers around objects called `Tensors`. A `Tensor` is a wrapper around a numpy array that adds some extra features:

```python
from tricycle.tensor import to_tensor

tensor = to_tensor([1,2,3])
print(tensor) # Output: Tensor([1. 2. 3.])
```

You can do a lot of things with a tensor

```python
from tricycle.functions import Softmax

a = to_tensor([1,2,3])
b = to_tensor([4,5,6])

# addition
print(a + b) # Output: Tensor([5. 7. 9.], name=badd)

# comparison
print(a < b) # Output: Tensor([ True  True  True])

# more complex functions
print(Softmax()(a)) # Output: Tensor([0.09003057 0.24472848 0.66524094], name=softmax)

```

### Automatic Differentiation
Unlike vanilla numpy, every operation in Tricycle is attached to a derivative.
When you do some operations on your `Tensor`, Tricycle keeps track of what you did and allows you to differentiate the output.

```python
x = to_tensor(2)

y = x ** 2 + 3 * x + 4
print(y) # Output: Tensor(14.0, name=+ 4)

# derivative of y with respect to (wrt) x is
# 2 * x + 3 = 7
y.backward() # differentiate wrt y
print(x.grad) # Output: Tensor(7.0)
```

This works on multidimensional tensors

```python
import numpy as np

shape = (6,5,4,3,2)
a = to_tensor(np.random.random(shape))
b = to_tensor(np.random.random(shape))

c = a * b # elementwise multiply

c.backward() # differentiate wrt c
assert a.grad.close_to(b) # derivative of c wrt a is b
assert b.grad.close_to(a) # derivative of c wrt b is a
```

And even works through complex operations like attention

```python
from tricycle.blocks import MultiHeadSelfAttention

attention = MultiHeadSelfAttention(
    embedding_dim=32,
    n_heads=2,
    context_window=32,
)

# batch_size, n_tokens, embedding_dim
shape = (4,32,32)
input = to_tensor(np.ones(shape), is_vector=True)

output = attention(input)
output.backward() # differentiate wrt output

print(input.grad) # Output: Tensor([[[ 2.5441039  -2.0558214  -1.7923143  ...
assert input.grad.shape == (4,32,32)
```

When you run an operation (`Op`), the output has two pieces of information attached:
 - `args`: The inputs to the function
 - `back_fns`: The functions that should be executed to calculate the derivative wrt each of the inputs

Surprisingly, this all that you need to perform automatic differentiation on an arbitrarily complicated sequence of `Op`s.
Because we keep track of the `args` for each operation, we can start at the output of a set of `Op`s and traverse through them to reach every input to the sequence: the operations form a tree.

Thanks to the [chain rule](https://en.wikipedia.org/wiki/Chain_rule), if we apply each `back_fn` that we pass through on our way through the tree, when we get to an input, we will have calculated the derivative of the output wrt the input.
Despite implementing it myself, I still feel like this couldn't possibly work, and yet it does!

The entirety of the algorithm can be found in [`tensor.py`](https://github.com/bclarkson-code/Tricycle/blob/update-readme/src/tricycle/tensor.py#L145).
It ends up being a topological sort to figure out which order to traverse the tree and then a simple traversal, applying the `back_fns` along the way.

If you want a more detailed explanation, I've talked about it on [my blog](https://bclarkson-code.com/posts/llm-from-scratch-scalar-autograd/post.html).

### Einsum

Tricycle makes use of (in my opinion underutilised) einsum operations.
Einsum is a generalisation of a large number of matrix operations.

You can use it by assigning each axis in your matrices a letter of the
alphabet (called an index). You can define the operation you want to perform
by simply listing the indices you want in your inputs and output, separated by
an arrow.

For example, you can define the transpose of a 2d tensor as follows:

```python
from tricycle.einsum import Einsum

a = to_tensor([[1,2],[3,4]])
print(Einsum("ij->ji")(a)) # Output: Tensor([[1. 3.], [2. 4.]], name=einsum ij->ji)
```

Here, we use einsum to swap indices i and j: a transpose.

There are only two rules to remember with einsum:
 - If an index does not appear in the output, any inputs that contain it
   will be summed along that axis:
    ```python
    print(Einsum("ij->i")(a)) # Tensor([3. 7.], name=einsum ij->i)
    ```

 - If an index appears in more than one input, the tensors will be multiplied
   along that axis

    ```python
    b = to_tensor([[5,6],[7,8])
    print(Einsum("ij,jk->ik")(a,b)) # Tensor([[19. 22.], [43. 50.]], name=einsum ij,jk->ik)
    ```

For example:
#### Summing along an axis

https://github.com/bclarkson-code/Tricycle/assets/57139598/c575c958-19ed-4406-8a1b-d2390663ba96

#### Sum of an entire tensor

https://github.com/bclarkson-code/Tricycle/assets/57139598/efbb5eaa-656c-40e5-a32d-b0f5e7bd28f5

#### Transpose

https://github.com/bclarkson-code/Tricycle/assets/57139598/f8b35a6b-f102-44f1-a7cd-b6b2e765f275

<<<<<<< HEAD
Becuase every `Op` in einsum needs a derivative, we need to figure out what the
derivative of `Einsum` is. Thankfully, if you sit down and go through the
maths (index notation is really helpful here) you'll find that you can follow
these two, really simple rules to differentiate an einsum operation wrt a
given input:

 - Swap the indices for the input and output
 - Replace the original input with your current derivative
=======
#### Matrix multiplication

https://github.com/bclarkson-code/Tricycle/assets/57139598/1ed18428-11de-4990-a0f4-12d1310d6898
>>>>>>> 1bc1fe9d

For example, the derivative of a transpose works like this:

```python
# forward operation
y = Einsum('ij->ji')(a)

# swap the input with the current grad (a grid of ones in this case)
grad = to_tensor(np.ones_like(y))

# swap the indices
derivative = Einsum('ji->ij')(grad)
```

And for a more complex operation (a dense layer on a 4d input) like this:

```python
# forward operation
input = to_tensor(np.random.random((5, 4, 3, 2)))
weights = to_tensor(np.random.random((3,6)))
y = Einsum('zxTb,bW->zxTW')(inputs, weights)

grad = to_tensor(np.ones_like(y))

# swap the indices + replace inputs
derivative = Einsum('zxTb,zxTW->bW')(inputs, grad)
```

This little trick significantly simplifies code, as well as reducing the
amount of maths I had to do to implement different operations.

### Building a simple Neural network

Einsum and an automatic differentiation engine are all we need to build a simple neural network. Lets try to train a model on the [iris dataset](https://scikit-learn.org/stable/auto_examples/datasets/plot_iris_dataset.html)
We can start with a [Dense Layer](https://github.com/bclarkson-code/Tricycle/blob/main/src/tricycle/layers.py#L34).

```python
from tricycle.layers import Dense

x = to_tensor([1,2,3])
layer = Dense(from_size=3, to_size=1)

print(layer(x)) # Output: Tensor([-2.238703], name=dense)
```

Next, neural networks need a nonlinearity (otherwise they reduce to expensive linear regressions).
Tricycle has a few [nonlinearities](https://github.com/bclarkson-code/Tricycle/blob/update-readme/src/tricycle/activation.py) (also called activation functions), we can choose ReLU.

```python
from tricycle.activation import ReLU

x = to_tensor([-1, 0, 1])
activation_fn = ReLU()

print(activation_fn(x)) # Output: Tensor([0. 0. 1.], name=> 0)
```

We also need a loss function. We're predicting a category so we can use CrossEntropy

```python
from tricycle.loss import CrossEntropy

label = to_tensor([0, 1, 2], dtype=int)
predicted = to_tensor([[0,0,1], [0,0,1], [0,0,1]])
loss = CrossEntropy()

print(loss(label, predicted)) # Output: Tensor(1.2181114, name=cross_entropy)
```

Finally, we need an optimiser to update our weights. We can use [Stochastic Gradient Descent](https://github.com/bclarkson-code/Tricycle/blob/main/src/tricycle/optimsers.py#L14).
In Tricycle, you can use an optimiser the weights of a model as follows:

```python
from tricycle.activation import ReLU
from tricycle.layers import Dense, Sequential
from tricycle.optimisers import StochasticGradientDescent

# build a model
layer_1 = Dense(4, 16)
layer_2 = Dense(16, 3)
relu = ReLU()
model = Sequential(layer_1, relu, layer_2)

# create an optimiser
optimiser = StochasticGradientDescent(learning_rate=1e-1)

# do a forward and backward pass
x = to_tensor([1,2,3,4])
out = model(x)
out.backward()

# update the weights
model.update(optimiser)
```

We can put all of this together to train a simple neural network on the iris
dataset.

```python
import numpy as np
from sklearn.datasets import load_iris

from tricycle.activation import ReLU
from tricycle.tensor import to_tensor
from tricycle.layers import Dense, Sequential
from tricycle.loss import CrossEntropy
from tricycle.optimisers import StochasticGradientDescent

LEARNING_RATE = 1e-1
N_STEPS = 1000

np.random.seed(42)
X, y = load_iris(return_X_y=True)
inputs = to_tensor(X, is_vector=True)

# The class labels need to be ints for crossentropy
outputs = to_tensor(y, is_vector=True, dtype=int)

# create a model
layer_1 = Dense(4, 16)
layer_2 = Dense(16, 3)
relu = ReLU()
model = Sequential(layer_1, relu, layer_2)

loss_fn = CrossEntropy()
optimiser = StochasticGradientDescent(learning_rate=LEARNING_RATE)

for step in range(N_STEPS):
    y_pred = model(inputs)
    loss = loss_fn(outputs, y_pred)
    if step == 0:
        print(f"Initial loss: {loss}") # Output: Initial loss: Tensor(3.974701, name=cross_entropy)

    loss.backward()
    model.update(optimiser)

print(f"Final loss: {loss}") # Output: Final loss: Tensor(0.08622341, name=cross_entropy)

# Calculate accuracy
predicted_labels = np.argmax(y_pred.array, axis=-1)
accuracy = (predicted_labels == outputs.array).mean()
print(f"Accuracy: {accuracy:.2f}") # Output: Accuracy: 0.97
```


## Contact
Want to work together? You can reach me at: [bclarkson-code@proton.me](mailto:bclarkson-code@proton.me)<|MERGE_RESOLUTION|>--- conflicted
+++ resolved
@@ -254,20 +254,9 @@
 
 https://github.com/bclarkson-code/Tricycle/assets/57139598/f8b35a6b-f102-44f1-a7cd-b6b2e765f275
 
-<<<<<<< HEAD
-Becuase every `Op` in einsum needs a derivative, we need to figure out what the
-derivative of `Einsum` is. Thankfully, if you sit down and go through the
-maths (index notation is really helpful here) you'll find that you can follow
-these two, really simple rules to differentiate an einsum operation wrt a
-given input:
-
- - Swap the indices for the input and output
- - Replace the original input with your current derivative
-=======
 #### Matrix multiplication
 
 https://github.com/bclarkson-code/Tricycle/assets/57139598/1ed18428-11de-4990-a0f4-12d1310d6898
->>>>>>> 1bc1fe9d
 
 For example, the derivative of a transpose works like this:
 
